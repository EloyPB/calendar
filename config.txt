<<<<<<< HEAD
D:/MEGA/calendar.json
=======
/c/DATA/MEGA/calendar.json
>>>>>>> 5d50b4af
float sat
float fz
str text
str food
bool pain text:PAIN<|MERGE_RESOLUTION|>--- conflicted
+++ resolved
@@ -1,8 +1,4 @@
-<<<<<<< HEAD
-D:/MEGA/calendar.json
-=======
 /c/DATA/MEGA/calendar.json
->>>>>>> 5d50b4af
 float sat
 float fz
 str text
